--- conflicted
+++ resolved
@@ -2,11 +2,7 @@
 use crate::builder::Builder;
 use crate::errors::Result;
 use crate::mapper::CodeMapper;
-<<<<<<< HEAD
 use crate::Node;
-=======
-use crate::{utils, Node};
->>>>>>> 74c401b1
 
 use crate::END_CODE;
 
@@ -250,19 +246,11 @@
     /// let keys = vec!["世界", "世界中", "国民"];
     /// let trie = MpTrie::from_keys(&keys).unwrap();
     ///
-<<<<<<< HEAD
-    /// let haystack: Vec<_> = "国民が世界中にて".chars().collect();
-    /// let mut matches = vec![];
-    ///
-    /// for i in 0..haystack.len() {
-    ///     for (v, j) in trie.common_prefix_search(haystack[i..].iter().cloned()) {
-=======
     /// let haystack: Vec<char> = "国民が世界中にて".chars().collect();
     /// let mut matches = vec![];
     ///
     /// for i in 0..haystack.len() {
     ///     for (v, j) in trie.common_prefix_search(haystack[i..].iter().copied()) {
->>>>>>> 74c401b1
     ///         matches.push((v, i..i + j));
     ///     }
     /// }
@@ -342,11 +330,7 @@
     pub fn heap_bytes(&self) -> usize {
         self.mapper.heap_bytes()
             + self.nodes.len() * mem::size_of::<Node>()
-<<<<<<< HEAD
             + self.tails.len() * mem::size_of::<u16>()
-=======
-            + self.tails.len() * mem::size_of::<u8>()
->>>>>>> 74c401b1
     }
 
     /// Returns the total amount of bytes to serialize the data structure.
@@ -354,14 +338,8 @@
         self.mapper.io_bytes()
             + self.nodes.len() * Node::io_bytes()
             + mem::size_of::<u32>()
-<<<<<<< HEAD
             + self.tails.len() * mem::size_of::<u16>()
             + mem::size_of::<u32>()
-=======
-            + self.tails.len() * mem::size_of::<u8>()
-            + mem::size_of::<u32>()
-            + mem::size_of::<u8>() * 2
->>>>>>> 74c401b1
     }
 
     /// Returns the number of reserved elements.
@@ -473,11 +451,7 @@
         let mut matches = vec![];
 
         for i in 0..haystack.len() {
-<<<<<<< HEAD
-            for (v, j) in trie.common_prefix_search(haystack[i..].iter().cloned()) {
-=======
             for (v, j) in trie.common_prefix_search(haystack[i..].iter().copied()) {
->>>>>>> 74c401b1
                 matches.push((v, i..i + j));
             }
         }
